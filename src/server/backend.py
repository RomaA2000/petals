--- conflicted
+++ resolved
@@ -1,16 +1,11 @@
 """Code for serving bloom blocks via hivemind-server"""
-<<<<<<< HEAD
 import multiprocessing as mp
 import os
 import threading
 from concurrent.futures import Future
 from dataclasses import dataclass, field
 from queue import Empty, PriorityQueue
-from typing import Optional, Sequence, Tuple
-=======
-from queue import Empty
 from typing import Any, Dict, Optional, Sequence, Tuple
->>>>>>> ada98a1b
 
 import torch
 from hivemind import BatchTensorDescriptor, use_hivemind_log_handler
